#!/usr/bin/env python
#
# This file is part of adbb.
#
# adbb is free software: you can redistribute it and/or modify
# it under the terms of the GNU General Public License as published by
# the Free Software Foundation, either version 3 of the License, or
# (at your option) any later version.
#
# adbb is distributed in the hope that it will be useful,
# but WITHOUT ANY WARRANTY; without even the implied warranty of
# MERCHANTABILITY or FITNESS FOR A PARTICULAR PURPOSE.  See the
# GNU General Public License for more details.
#
# You should have received a copy of the GNU General Public License
# along with adbb.  If not, see <http://www.gnu.org/licenses/>.

import datetime
import os
import random
import re
import threading

import sqlalchemy

import adbb
import adbb.anames
import adbb.mapper
import adbb.fileinfo
from adbb.db import *
from adbb.commands import *
from adbb.errors import *


class AniDBObj(object):
    def __init__(self):
        self._anidb_link = adbb._anidb
        self._illegal_object = False
        self._updated = threading.Event()
        self._updating = threading.Lock()
        self.db_data = None

    def _fetch_anidb_data(self, block):
        adbb.log.debug("Seding anidb request for {}".format(self))
        thread = threading.Thread(
            target=self._send_anidb_update_req,
            kwargs={'prio': block})
        thread.start()
        if block:
            thread.join()
        if self._illegal_object:
            raise IllegalAnimeObject("{} is not a valid AniDB object".format(self))

    def update(self, block=False):
        locked = self._updating.acquire(False)
        if not locked:
            if block:
                self._updating.acquire(True)
                self._updating.release()
            return
        self._fetch_anidb_data(block=block)

    def _extra_refresh_probability(self):
        return 0

    def update_if_old(self, block=False):
        if not self.db_data:
            self.update(block=True)
        else:
            age = datetime.datetime.now() - self.db_data.updated
            ref = datetime.timedelta()
            # never update twice the same day...
            if age < datetime.timedelta(days=1):
                return
            # probability is in percent
            # start with any extra refresh probability-parameters this class
            # implements. Default is 0, meaning it will never request the same
            # data twice the first week, no matter how many times you request
            # the data.
            # 
            # add 5 % probability for each of the first 4 weeks, and then
            # additional 10% for each month (or 30 days) after that.
            class_probability = self._extra_refresh_probability()
            refresh_probability = class_probability
            while refresh_probability < 100:
                age -= datetime.timedelta(weeks=1)
                if age < ref:
                    break
                refresh_probability += 5
            while refresh_probability < 100:
                age -= datetime.timedelta(days=30)
                if age < ref:
                    break
                refresh_probability += 10
            refresh_probability = min(100, refresh_probability)
            adbb.log.debug("Probability of updating {}: {}% ({}% from class rules)".format(
                self, refresh_probability, class_probability))
            if random.randrange(100) < refresh_probability:
                self.update(block=block)

    def _send_anidb_update_req(self):
        raise Exception("Not implemented")

    def _close_db_session(self, session):
        session.close()

    def _get_db_session(self):
        return adbb.get_session()

    def _db_commit(self, session):
        try:
            session.commit()
            adbb._log.debug("Object saved to database: {}".format(self.db_data))
        except sqlalchemy.exc.DBAPIError as e:
            if self.db_data:
                adbb.log.warning("Failed to update data {}: {}".format(
                    self.db_data, e))
            else:
                adbb.log.warning("Failed to update db: {}".format(e))
            session.rollback()

    def __getattr__(self, name):
        local_vars = vars(self)
        local_name = "_{}".format(name)
        # adbb._log.debug("Requested attribute {} (in local_vars: {})".format(
        #    name, local_name in local_vars))
        if local_name in local_vars and local_vars[local_name]:
            return local_vars[local_name]

        self._updating.acquire()
        self._updating.release()
        self.update_if_old()
        return getattr(self.db_data, name, None)


class Anime(AniDBObj):
    def __init__(self, init):
        super(Anime, self).__init__()
        self._aid = None
        self._titles = None
        self._title = None

        if isinstance(init, int):
            self._aid, self._titles, score, best_title = adbb.anames.get_titles(
                aid=init)[0]
        elif isinstance(init, str):
            self._aid, self._titles, score, best_title = adbb.anames.get_titles(
                name=init)[0]

        self._title = [x.title for x in self.titles
                       if x.lang is None and x.titletype == 'main'][0]
        self.db_data = None
        self._get_db_data()

    def _extra_refresh_probability(self):
        now = datetime.datetime.now()
        ref = datetime.timedelta()
        # The shorter time there is between when anidb updated this
        # anime and we fetched our data, the more likely is it that it has
        # changed again. So we start at 60%, and removes 20% for each week
        probability = 60
        data_age = self.db_data.updated - self.db_data.anidb_updated
        while probability > 0:
            data_age -= datetime.timedelta(weeks=1)
            if data_age < ref:
                break
            probability -= 20
        return max(probability, 0)

    def _get_db_data(self, close=True):
        sess = self._get_db_session()
        res = sess.query(AnimeTable).filter_by(aid=self.aid).all()
        if len(res) > 0:
            self.db_data = res[0]
        if close:
            self._close_db_session(sess)

    def _db_data_callback(self, res):
        ainfo = res.datalines[0]
        relations = []
        new = None
        if res.rescode == "330":
            self._illegal_object = True
            self._log.warning('{} is not a valid Anime object'.format(self))
            self._updated.set()
            return

        if all([x in ainfo and ainfo[x] for x in ['related_aid_list', 'related_aid_type']]):
            relations = zip(
                ainfo['related_aid_list'].split("'"),
                ainfo['related_aid_type'].split("'"))
        if 'related_aid_list' in ainfo:
            del ainfo['related_aid_list']
        if 'related_aid_type' in ainfo:
            del ainfo['related_aid_type']
        relations = [
            AnimeRelationTable(
                related_aid=int(x),
                relation_type=adbb.mapper.anime_relation_map[y])
            for x, y in relations]

        # convert datatypes
        for attr, data in ainfo.items():
            if attr in adbb.mapper.anime_map_a_converters:
                ainfo[attr] = adbb.mapper.anime_map_a_converters[attr](data)

        sess = self._get_db_session()
        if self.db_data:
            self.db_data = sess.merge(self.db_data)
            self.db_data.update(**ainfo)
            self.db_data.updated = datetime.datetime.now()
            new_relations = []
            for r in relations:
                found = False
                for sr in self.db_data.relations:
                    if r.related_aid == sr.related_aid:
                        found = True
                        sr.relation_type = r.relation_type
                        sr.anime_pk = self.db_data.pk
                        new_relations.append(sr)
                if not found:
                    r.anime_pk = self.db_data.pk
                    new_relations.append(r)
            for r in self.db_data.relations:
                if r not in new_relations:
                    sess.delete(r)
            self.db_data.relations = new_relations
        else:
            new = AnimeTable(**ainfo)
            new.updated = datetime.datetime.now()
            new.relations = relations
            # commit to sql database
            sess.add(new)

        if new:
            self.db_data = new
        self._db_commit(sess)
        self._close_db_session(sess)
        self._updated.set()

    def _send_anidb_update_req(self, prio=False):
        self._updated.clear()
        req = AnimeCommand(
            aid=str(self.aid),
            amask=adbb.mapper.getAnimeBitsA(adbb.mapper.anime_map_a))
        self._anidb_link.request(req, self._db_data_callback, prio=prio)
        self._updated.wait()
        self._updating.release()

    @property
    def relations(self):
        try:
            relations = [(x.relation_type, Anime(x.related_aid)) for x in self.db_data.relations]
        except sqlalchemy.orm.exc.DetachedInstanceError:
            self._get_db_data(close=False)
            sess = self._get_db_session()
            relations = [(x.relation_type, Anime(x.related_aid)) for x in self.db_data.relations]
            self._close_db_session(sess)
        return relations

    def __eq__(self, other):
        if not isinstance(other, Anime):
            return NotImplemented
        return self.aid == other.aid

    def __contains__(self, other):
        if not isinstance(other, Episode):
            return NotImplemented
        return other.aid == self.aid

    def __repr__(self):
        return "Anime(title='{}', aid={})".format(
            self.title,
            self.aid)


class AnimeTitle:
    def __init__(self, titletype, lang, title):
        self.titletype = titletype
        self.lang = lang
        self.title = title

    def __repr__(self):
        return "AnimeTitle(type='{}', lang='{}', title='{}')".format(
            self.titletype,
            self.lang,
            self.title)


class Episode(AniDBObj):
    _eid = None
    _anime = None
    _episode_number = None

    @property
    def episode_number(self):
        if self._episode_number:
            return self._episode_number
        return self.epno

    @property
    def eid(self):
        eid = self.__getattr__('eid')
        if eid:
            return eid
        elif self.db_data and not self.db_data.eid:
            self.update(True)
        return self.db_data.eid

    def __init__(self, anime=None, epno=None, eid=None):
        super(Episode, self).__init__()

        if not ((anime and epno) or eid):
<<<<<<< HEAD
            raise AniDBError("Episode must be created with either anime and epno or eid.")
=======
            raise IllegalAnimeObject(
                    "Episode must be created with either anime and epno, "\
                    "or eid.")
>>>>>>> 1ceeb9ba
        if eid:
            self._eid = eid
        if anime:
            if isinstance(anime, Anime):
                self._anime = anime
            else:
                self._anime = Anime(anime)
        if epno:
            try:
                epno = str(int(epno))
            except ValueError:
                pass
            self._episode_number = epno
        self.db_data = None
        self._get_db_data()

    def _extra_refresh_probability(self):
        probability = 0
        # For episdes, add 50% probability if the episode name is 
        # "Episode <epnr>"
        if re.match("Episode {}".format(self.db_data.epno), self.db_data.title_eng):
            probability = 50
        return max(probability, 0)

    def _get_db_data(self):
        sess = self._get_db_session()
        if self._eid:
            res = sess.query(EpisodeTable).filter_by(eid=self._eid).all()
        else:
            res = sess.query(EpisodeTable).filter_by(
                aid=self._anime.aid,
                epno=self.episode_number).all()
        if len(res) > 0:
            self.db_data = res[0]
            adbb.log.debug("Found db_data for episode: {}".format(self.db_data))
            if self.db_data.epno:
                self._episode_number = self.db_data.epno
        self._close_db_session(sess)

    def _anidb_data_callback(self, res):
        sess = self._get_db_session()
        if res.rescode == "340":
<<<<<<< HEAD
            adbb.log.warning("No such episode in anidb: {}".format(self))
=======
            adbb._log.warning("No such episode in anidb: {}".format(self))
            self._illegal_object = True
>>>>>>> 1ceeb9ba
            self._updated.set()
            return
        einfo = res.datalines[0]
        new = None
        for attr, data in einfo.items():
            if attr == 'epno':
                try:
                    einfo[attr] = str(int(data))
                except ValueError:
                    pass
                continue
            if attr in ('title_eng', 'title_romaji', 'title_kanji'):
                continue
            einfo[attr] = adbb.mapper.episode_map_converters[attr](data)

        if self.db_data:
            self.db_data = sess.merge(self.db_data)
            self.db_data.update(**einfo)
            self.db_data.updated = datetime.datetime.now()
        else:
            new = EpisodeTable(**einfo)
            new.updated = datetime.datetime.now()
            sess.add(new)

        if new:
            self.db_data = new

        self._db_commit(sess)
        self._close_db_session(sess)
        self._updated.set()

    def _send_anidb_update_req(self, prio=False):
        self._updated.clear()
        if self._eid:
            req = EpisodeCommand(eid=self._eid)
        else:
            req = EpisodeCommand(aid=self._anime.aid, epno=self.episode_number)
        self._anidb_link.request(req, self._anidb_data_callback, prio=prio)
        self._updated.wait()
        self._updating.release()

    def __eq__(self, other):
        if not isinstance(other, Episode):
            return NotImplemented
        if self._eid and other._eid:
            return self._eid == other._eid
        if self._lid and other._lid:
            return self._lid == other._lid
        if self._episode_number and other._episode_number:
            return self._episode_number == other._episode_number
        return self.eid == other.eid or self.lid == other.lid

    def __repr__(self):
        return "Episode(anime={}, episode_number='{}', eid={})".format(
            self._anime, self._episode_number, self._eid)


class File(AniDBObj):
    _anime = None
    _episode = None
    _multiep = []
    _fid = None
    _path = None
    _size = None
    _ed2khash = None
    _mtime = None
    _lid = None

    @property
    def anime(self):
        if self._anime:
            return self._anime
        self._anime = Anime(self.aid)
        return self._anime

    @property
    def episode(self):
        if self._episode:
            return self._episode
        kwargs = {}
        if self._multiep:
            kwargs['epno'] = self._multiep[0]
        if self._anime:
            kwargs['anime'] = self._anime
        if self.db_data and self.db_data.eid:
            kwargs['eid'] = self.db_data.eid
        if ('epno' in kwargs and 'anime' in kwargs) \
                or 'eid' in kwargs:
            adbb.log.debug("Creating episode with {}".format(kwargs))
            self._episode = Episode(**kwargs)
        elif self.eid:
<<<<<<< HEAD
            self._episode = Episode(self.eid)
        else:
=======
            #adbb._log.debug("eid: {}, obj: {}, db_data: {}".format(self.eid, self, self.db_data))
            self._episode = Episode(eid=self.eid)
        else: 
>>>>>>> 1ceeb9ba
            anime, episodes = self._guess_anime_ep_from_file(aid=self._anime.aid)
            self._episode = episodes[0]
        return self._episode

    @property
    def multiep(self):
        """Return all episode numbers if there are more of them. Note that this
        is very much not reliable since this attribute is not stored in the
        database.

        FIXME: add multiep attribute to database..."""
        if self._multiep:
            return self._multiep
        else:
            return [self.episode.episode_number]

    @property
    def size(self):
        if self._size:
            return self._size
        if self.path:
            self._mtime, self._size = adbb.fileinfo.get_file_stats(
                self.path,
                self.nfs_obj)
        elif self.db_data and self.db_data.size:
            self._size = self.db_data.size
        return self._size

    @property
    def mtime(self):
        if self._mtime:
            return self._mtime
        if self.path:
            self._mtime, self._size = adbb.fileinfo.get_file_stats(
                self.path,
                self.nfs_obj)
        elif self.db_data and self.db_data.mtime:
            self._mtime = self.db_data.mtime
        return self._mtime

    @property
    def ed2khash(self):
        if self._ed2khash:
            return self._ed2khash
        elif self._path:
            if self.db_data and \
                    self.db_data.mtime and \
                    self.db_data.size and \
                    self.db_data.ed2khash:
                mtime, size = adbb.fileinfo.get_file_stats(
                    self.path,
                    self.nfs_obj)
                if mtime == self.db_data.mtime and size == self.db_data.size:
                    self._ed2khash = self.db_data.ed2khash

            if self._ed2khash:
                return self._ed2khash

            self._ed2khash = adbb.fileinfo.get_file_hash(
                self._path,
                self.nfs_obj)
            adbb.log.debug("Calculated ed2khash: {}".format(self._ed2khash))
            return self._ed2khash

        adbb.log.debug("Trying to fetch ed2khash from anidb")
        # wait for any update process to finish
        self._updating.acquire()
        self._updating.release()
        if not self.db_data and not self.db_data.ed2khash:
            self.update_if_old(block=True)
        if self.db_data:
            self._ed2khash = self.db_data.ed2khash
        return self._ed2khash

    def __init__(
            self,
            path=None,
            fid=None,
            lid=None,
            anime=None,
            episode=None,
            nfs_obj=None,
            force_single_episode_series=False):
        super(File, self).__init__()
        self.force_single_episode_series = force_single_episode_series
        self._file_updated = threading.Event()
        self._mylist_updated = threading.Event()
        adbb.log.debug("path: {}, fid: {}, anime: {}, episode: {}, lid: {}".format(
            path, fid, anime, episode, lid))
        if not path and not fid and not (anime and episode) and not lid:
            raise AniDBError("File must be created with either filname, fid, lid or anime and episode.")

        self.nfs_obj = nfs_obj
        if path:
            self._path = path
            self._mtime, self._size = adbb.fileinfo.get_file_stats(
                self._path,
                self.nfs_obj)
            adbb.log.debug("Created File {} - size: {}, mtime: {}".format(self._path, self._size, self._mtime))
        if fid:
            self._fid = int(fid)
        if lid:
            self._lid = int(lid)
        if anime:
            if isinstance(anime, Anime):
                self._anime = anime
            else:
                self._anime = Anime(anime)
        if episode:
            if isinstance(episode, Episode):
                self._episode = episode
            else:
                self._episode = Episode(anime=self._anime, epno=episode)
                self._multiep = [episode]
        self._get_db_data()

    def _extra_refresh_probability(self):
        probability = 0
        # For files, add 1% probability if it is a generic file that is in
        # mylist.
        if self.db_data.is_generic and self.db_data.mylist_state:
            probability = 1
        return max(probability, 0)

    def _get_db_data(self):
        sess = self._get_db_session()
        res = None
        if self._fid:
            res = sess.query(FileTable).filter_by(fid=self._fid).all()
        elif self._lid:
            res = sess.query(FileTable).filter_by(lid=self._lid).all()
        elif self._path:
            res = sess.query(FileTable).filter_by(path=self._path).all()
            if res and res[0].size != self._size:
                sess.delete(res[0])
                self._db_commit(sess)
                res = []
        elif self._episode._eid:
            res = sess.query(FileTable).filter_by(
                aid=self._anime.aid,
                eid=self._episode._eid,
                path=None).all()
        if res and len(res) > 0:
            self.db_data = res[0]
            adbb.log.debug("Found db_data for file: {}".format(self.db_data))
        self._close_db_session(sess)

    def _anidb_file_data_callback(self, res):
        new = None
        update_mylist = False
        if res.rescode in ('340', '320'):
<<<<<<< HEAD
            finfo = {'is_generic': True}
        else:
=======
            adbb._log.debug('{} is not present in AniDB'.format(self))
            self._file_updated.set()
            return
        else: 
>>>>>>> 1ceeb9ba
            finfo = res.datalines[0]
            state = None

            # if this file previously was generic, the file has probably been
            # added to anidb. We should remove any generic file from mylist and
            # add this instead.
            if self.db_data and self.db_data.is_generic:
                update_mylist = True

            if 'state' in finfo:
                state = int(finfo['state'])
                del finfo['state']

            for attr, data in finfo.items():
                if attr in adbb.mapper.file_map_f_converters:
                    finfo[attr] = adbb.mapper.file_map_f_converters[attr](data)
                else:
                    finfo[attr] = data

            if state & 0x1:
                finfo['crc_ok'] = True
            elif state & 0x2:
                finfo['crc_ok'] = False
            if state & 0x4:
                finfo['file_version'] = 2
            elif state & 0x8:
                finfo['file_version'] = 3
            elif state & 0x10:
                finfo['file_version'] = 4
            elif state & 0x20:
                finfo['file_version'] = 5
            else:
                finfo['file_version'] = 1
            if state & 0x40:
                finfo['censored'] = False
            elif state & 0x80:
                finfo['censored'] = True

            finfo['is_generic'] = False

        if self._path:
            finfo['path'] = self._path
            finfo['size'] = self._size
            finfo['ed2khash'] = self._ed2khash
            finfo['mtime'] = self._mtime

        if 'aid' not in finfo:
            finfo['aid'] = 0
        if 'eid' not in finfo:
            finfo['eid'] = 0
        if 'fid' in finfo:
            self._fid = finfo['fid']
        if 'lid' in finfo:
            self._lid = finfo['lid']
        if 'epno' in finfo:
            if not self._multiep:
                self._multiep = [finfo['epno']]
            del finfo['epno']

        if update_mylist:
            finfo['mylist_state'] = self.db_data.mylist_state
            finfo['mylist_viewed'] = self.db_data.mylist_viewed
            finfo['mylist_viewdate'] = self.db_data.mylist_viewdate
            finfo['mylist_source'] = self.db_data.mylist_source
            finfo['mylist_other'] = self.db_data.mylist_other
            finfo['lid'] = None
            self.remove_from_mylist()

        sess = self._get_db_session()
        if self.db_data:
            self.db_data = sess.merge(self.db_data)
            self.db_data.update(**finfo)
            self.db_data.updated = datetime.datetime.now()
        else:
            new = FileTable(**finfo)
            new.updated = datetime.datetime.now()
            sess.add(new)

        if new:
            self.db_data = new
        self._db_commit(sess)
        self._close_db_session(sess)
        self._file_updated.set()

        if update_mylist:
<<<<<<< HEAD
            self.add_to_mylist(
                state=self.db_data.mylist_state,
                watched=self.db_data.mylist_viewdate,
                source=self.db_data.mylist_source,
                other=self.db_data.mylist_other)
=======
            self.update_mylist(
                    state = self.db_data.mylist_state,
                    watched = self.db_data.mylist_viewdate,
                    source = self.db_data.mylist_source,
                    other = self.db_data.mylist_other)

>>>>>>> 1ceeb9ba

    def _anidb_mylist_data_callback(self, res):
        new = None
        if res.rescode == '312':
            raise AniDBFileError("adbb currently does not support multiple mylist entries for a single episode")
        elif res.rescode == '321':
            finfo = {}
            if not self.db_data:
                finfo['is_generic'] = True
            if self._anime:
                finfo['aid'] = self._anime.aid
            if self._episode:
                finfo['eid'] = self._episode.eid
        else:
            finfo = res.datalines[0]
            if 'date' in finfo:
                del finfo['date']
            for attr, data in finfo.items():
                finfo[attr] = adbb.mapper.mylist_map_converters[attr](data)
            # best guess, but this may not always be the case (does no group
            # have an ID?)
            if finfo['gid']:
                finfo['is_generic'] = False
            else:
                finfo['is_generic'] = True

        if 'mylist_viewdate' in finfo and finfo['mylist_viewdate']:
            finfo['mylist_viewed'] = True

        if self._path:
            finfo['path'] = self._path
            finfo['size'] = self._size
            finfo['ed2khash'] = self._ed2khash
            finfo['mtime'] = self._mtime

        sess = self._get_db_session()
        if self.db_data:
            # This is not our file if we are a generic, but got a gid or we
            # have a fid/lid which is not the same as the returned fid/lid
            if (self.path and self.db_data.is_generic and 'gid' in finfo and finfo['gid']) \
                    or (self.db_data.fid and 'fid' in finfo and self.db_data.fid != finfo['fid']) \
                    or (self.db_data.lid and 'lid' in finfo and self.db_data.lid != finfo['lid']):
                finfo = {}
            adbb.log.debug("New mylist info: {}".format(finfo))
            self.db_data = sess.merge(self.db_data)
            self.db_data.update(**finfo)
            self.db_data.updated = datetime.datetime.now()
        else:
            new = FileTable(**finfo)
            new.updated = datetime.datetime.now()
            sess.add(new)
            adbb._log.debug("Adding mylist info: {}".format(finfo))

        if new:
            self.db_data = new
        self._db_commit(sess)
        self._close_db_session(sess)
        self._mylist_updated.set()

    def _send_anidb_update_req(self, prio=False, req_mylist=False, req_file=True):
        adbb.log.debug("updating - fid: {}, size: {}, path: {}".format(
            self._fid,
            self._size,
            self._path))
        if req_file:
            if self._fid:
                self._file_updated.clear()
                adbb.log.debug("sending file request with fid")
                req = FileCommand(
                    fid=self._fid,
                    fmask=adbb.mapper.getFileBitsF(adbb.mapper.file_map_f),
                    amask=adbb.mapper.getFileBitsA(['epno'])
                )
                self._anidb_link.request(req, self._anidb_file_data_callback,
                                         prio=prio)
                self._file_updated.wait()
            elif self._size and self._path:
                self._file_updated.clear()
                adbb.log.debug("sending file request with size and hash")
                req = FileCommand(
                    size=self._size,
                    ed2k=self.ed2khash,
                    fmask=adbb.mapper.getFileBitsF(adbb.mapper.file_map_f),
                    amask=adbb.mapper.getFileBitsA(['epno']))
                self._anidb_link.request(req, self._anidb_file_data_callback,
                                         prio=prio)
                self._file_updated.wait()
        # We want to send a mylist request only if explicitly asked for, or if
        # we didn't get a fid from the File request
        if req_mylist or not self._fid:
            if self._fid:
                adbb.log.debug("fetching mylist with fid")
                req = MyListCommand(fid=self._fid)
            elif self._lid:
                adbb.log.debug("fetching mylist with lid")
                req = MyListCommand(lid=self._lid)
            else:
                if self._path:
                    if self.db_data and self.db_data.aid:
                        self._anime = Anime(self.db_data.aid)
                    if self.db_data and self.db_data.eid:
                        self._episode = Episode(eid=self.db_data.eid)
                    if not (self._anime and self._episode):
                        if self._anime:
                            aid = self._anime.aid
                        else:
                            aid = None
                        anime, episodes = self._guess_anime_ep_from_file(aid=aid)
                        if anime and episodes:
                            self._multiep = [e.episode_number for e in episodes]
                            self._anime = anime
                            self._episode = episodes[0]
                            if self.db_data and not self.db_data.aid:
                                self.db_data.aid = anime.aid
                adbb.log.debug("fetching mylist with aid and epno")
                req = MyListCommand(
                    aid=self._anime.aid,
                    epno=self.episode.episode_number)
            adbb.log.debug("sending mylist request")
            self._anidb_link.request(req, self._anidb_mylist_data_callback,
                                     prio=prio)
            self._mylist_updated.wait()
        self._updating.release()

    def __repr__(self):
        return "File(path='{}', fid={}, anime={}, episode={})". \
            format(
                self._path,
                self._fid,
                self._anime,
                self._episode)

    def remove_from_mylist(self):
        wait = threading.Event()

        def _mylistdel_callback(res):
            if res.rescode == '211':
                adbb.log.info("File {} removed from mylist".format(self))
            elif res.rescode == '411':
                adbb.log.warning("File {} was not in mylist".format(self))
            wait.set()

        if self.db_data and self.db_data.fid:
            req = MyListDelCommand(fid=self.db_data.fid)
            self._anidb_link.request(req, _mylistdel_callback, prio=True)
        elif self.db_data and self.db_data.lid:
            req = MyListDelCommand(lid=self.db_data.lid)
            self._anidb_link.request(req, _mylistdel_callback, prio=True)
        elif self.is_generic:
            if self._multiep:
                episodes = self._multiep
            else:
                episodes = [self.episode.episode_number]
            for ep in episodes:
                wait.clear()
                req = MyListDelCommand(
                    aid=self._anime.aid,
                    epno=self.episode.episode_number)
                self._anidb_link.request(req, _mylistdel_callback, prio=True)
                wait.wait()
        else:
            req = MyListDelCommand(
                size=self.size,
                ed2k=self.ed2khash)
            self._anidb_link.request(req, _mylistdel_callback, prio=True)
        self._lid = None
        sess = self._get_db_session()
        finfo = {
            'mylist_state': None,
            'mylist_filestate': None,
            'mylist_viewed': None,
            'mylist_viewdate': None,
            'mylist_storage': None,
            'mylist_source': None,
            'mylist_other': None,
            'lid': None,
        }
        self.db_data = sess.merge(self.db_data)
        self.db_data.update(**finfo)
        self._db_commit(sess)
        self._close_db_session(sess)
        wait.wait()

    def update_mylist(
            self,
            state=None,
            watched=None,
            source=None,
            other=None):
        wait = threading.Event()
        self.update_if_old()
        viewdate = None
        edit = False
        req = None

        def _mylistadd_callback(res):
            if res.rescode in ('320', '330', '350', '310', '322', '411'):
                adbb.log.warning("Could not add file {} to mylist, anidb says: {}".format(self, res.rescode))
            elif res.rescode in ('210', '310', '311'):
                adbb.log.info("File {} added to mylist".format(self))
                # if 'entrycnt' is > 1 this is actually the lid...
                # ... which is good I guess, because we want it.
                adbb.log.debug("lines from MYLISTADD command: {}".format(res.datalines))
                if 'entries' in res.datalines[0]:
                    res = int(res.datalines[0]['entries'])
                elif 'entrycnt' in res.datalines[0]:
                    res = int(res.datalines[0]['entrycnt'])
                if res > 1:
                    sess = self._get_db_session()
                    self.db_data = sess.merge(self.db_data)
                    self.db_data.update(lid=res)
                    self._db_commit(sess)
                    self._close_db_session(sess)
            wait.set()

        try:
            state_num = [x for x, y in adbb.mapper.mylist_state_map.items() if y == state][0]
        except IndexError:
            state_num = None

        if watched:
            if isinstance(watched, datetime.datetime):
                viewdate = int(watched.timestamp())
            viewed = 1
        elif watched is False:
            viewed = 0
        else:
            viewed = None

        if self.lid:
            edit = True
            req = MyListAddCommand(
                lid=self.db_data.lid,
                edit=1,
                state=state_num,
                viewed=viewed,
                viewdate=viewdate,
                source=source,
                other=other)
        elif self.fid:
            req = MyListAddCommand(
                fid=self.fid,
                state=state_num,
                viewed=viewed,
                viewdate=viewdate,
                source=source,
                other=other)
        elif self.is_generic:
            if self._multiep:
                episodes = self._multiep
            else:
                episodes = [self.episode.episode_number]
            for ep in episodes:
                wait.clear()
                req = MyListAddCommand(
                    aid=self._anime.aid,
                    epno=ep,
                    generic=1,
                    state=state_num,
                    viewed=viewed,
                    viewdate=viewdate,
                    source=source,
                    other=other)
        else:
            req = MyListAddCommand(
                size=self.size,
                ed2k=self.ed2khash,
                state=state_num,
                viewed=viewed,
                viewdate=viewdate,
                source=source,
                other=other)
        self._anidb_link.request(req, _mylistadd_callback, prio=True)
        wait.wait()
        if edit:
            sess = self._get_db_session()
            self.db_data = sess.merge(self.db_data)
            if state:
                self.db_data.mylist_state = state
            if watched:
                self.db_data.mylist_viewed = True
                if isinstance(watched, datetime.datetime):
                    self.db_data.mylist_viewdate = watched
                else:
                    self.db_data.mylist_viewdate = datetime.datetime.now()
            if source:
                self.db_data.mylist_source = source
            if other:
                self.db_data.mylist_other = other
            self._db_commit(sess)
            self._close_db_session(sess)
        else:
            # Oh lord, another slowdown? 
            # Sorry, since anidb doesn't return our lid and eid when adding we
            # have to do another request here...
            locked = self._updating.acquire(False)
            if not locked:
                self._updating.acquire()
                self._updating.release()
                return
            self._send_anidb_update_req(req_file=False, req_mylist=True)

    def _guess_anime_ep_from_file(self, aid=None):
        if not self.path:
            return (None, None)
        head, filename = os.path.split(self.path)
        head, parent_dir = os.path.split(head)

        # try to figure out which episodes this file contains
        # episodes = self._guess_epno_from_filename(filename)
        # if not episodes:
        #    return (None, None)
        # if aid:
        #    return (aid, episodes)

        if not aid:
            # first try to figure out anime by the directory name
            if parent_dir:
                series = adbb.anames.get_titles(name=parent_dir)
                if series:
                    aid = series[0][0]
                    adbb.log.debug("dir '{}': score {} for '{}'".format(
                        parent_dir, series[0][2], series[0][3]))
                else:
                    adbb.log.debug("dir '{}': no match".format(parent_dir))

            # no confident hit on parent directory, trying filename
            if not aid:
                # strip away all kinds of paranthesis like
                # [<group>], (<codec>) or {<crc>}.
                stripped = re.sub(r'[{[(][^\]})]*?[})\]]', '', filename)
                # remove the file ending
                stripped, tail = stripped.rsplit('.', 1)
                # split out all words, this removes all dots, dashes and other
                # unhealthy things :)
                # Don't know if I should remove numbers here as well...
                splitted = re.findall(r'[\w]+', stripped)
                # Join back to a single string 
                joined = " ".join(splitted)
                # search anidb, but require lower score for match as this is
                # probably not very similar to the real title...
                series = adbb.anames.get_titles(name=joined, score_for_match=0.5)
                if series:
                    adbb.log.debug(
                        "file '{}': trimmed to '{}', score {} for '{}'".format(filename, joined, series[0][2],
                                                                               series[0][3]))
                    aid = series[0][0]
                else:
                    adbb.log.debug("file '{}': trimmed to '{}', no match".format(filename, joined))
            if not aid:
                return (None, None)

        anime = Anime(aid)
        episodes = self._guess_epno_from_filename(filename, anime)

        return (anime, episodes)

    def _search_filename(self, filename, regex, anime):
        ret = []
        res = regex.search(filename)
        if res:
            eps = adbb.fileinfo.multiep_re.findall(res.group(3))
            eps.insert(0, res.group(2))
            for m in eps:
                try:
                    ep = int(m)
                except ValueError:
                    adbb.log.warning("Got non-numeric episode number when searching '{}' with regex '{}'".format(
                        filename, regex))
                    continue
                if res.group(1).lower() == 's':
                    ret.append("S{}".format(ep))
                elif res.group(1).lower() == 'o':
                    ret.append("C{}".format(ep))
                elif res.group(1).lower() == 'e':
                    # This is error prone, but we're guessing that endings
                    # starts at half the credits count...
                    count = anime.credit_count
                    if count:
                        start = int(count / 2)
                        ep = start + ep
                    ret.append("C{}".format(ep))
                elif res.group(1).lower() in ('t', 'pv'):
                    ret.append("T{}".format(ep))
                else:
                    ret.append(str(ep))
            adbb.log.debug("file '{}': looks like episode(s) {}".format(
                filename, ret))
        return ret

    def _guess_epno_from_filename(self, filename, anime):
        count = 1
        ret = None
        for r in adbb.fileinfo.ep_nr_re:
            # abort when we reach the fallback regex; represented by a None
            # entry in the array
            if not r:
                break
            count += 1
            ret = self._search_filename(filename, r, anime)
            if ret:
                break
        if not ret:
            if self.force_single_episode_series:
                # We assume that this file belongs to an anime with just a
                # single episode
                return [Episode(anime=anime, epno=1)]
            else:
                # if this series/movie/ova only has one regular episode, we claim
                # this is it.
                if anime.nr_of_episodes == 1:
                    return [Episode(anime=anime, epno=1)]

            # multi episode series, but the regular regexp gave nothing, try
            # the fallbacks
            for r in adbb.fileinfo.ep_nr_re[count:]:
                ret = self._search_filename(filename, adbb.fileinfo.ep_nr_re[-1], anime)
                if ret:
                    break
            if not ret:
                adbb.log.debug("file '{}': could not figure out episode number(s)".format(filename))
        return [Episode(anime=anime, epno=e) for e in ret]

    def __eq__(self, other):
        if not isinstance(other, File):
            return NotImplemented
        if self.fid and self.fid == other.fid:
            return True
        if self.is_generic and other.is_generic:
            return self.episode == other.episode

    def __len__(self):
        return len(self.multiep)

    def __contains__(self, other):
        if not isinstance(other, Episode):
            return NotImplemented
        return other.episode_number in self.multiep<|MERGE_RESOLUTION|>--- conflicted
+++ resolved
@@ -311,13 +311,9 @@
         super(Episode, self).__init__()
 
         if not ((anime and epno) or eid):
-<<<<<<< HEAD
-            raise AniDBError("Episode must be created with either anime and epno or eid.")
-=======
             raise IllegalAnimeObject(
                     "Episode must be created with either anime and epno, "\
                     "or eid.")
->>>>>>> 1ceeb9ba
         if eid:
             self._eid = eid
         if anime:
@@ -360,12 +356,8 @@
     def _anidb_data_callback(self, res):
         sess = self._get_db_session()
         if res.rescode == "340":
-<<<<<<< HEAD
             adbb.log.warning("No such episode in anidb: {}".format(self))
-=======
-            adbb._log.warning("No such episode in anidb: {}".format(self))
             self._illegal_object = True
->>>>>>> 1ceeb9ba
             self._updated.set()
             return
         einfo = res.datalines[0]
@@ -457,14 +449,8 @@
             adbb.log.debug("Creating episode with {}".format(kwargs))
             self._episode = Episode(**kwargs)
         elif self.eid:
-<<<<<<< HEAD
-            self._episode = Episode(self.eid)
-        else:
-=======
-            #adbb._log.debug("eid: {}, obj: {}, db_data: {}".format(self.eid, self, self.db_data))
             self._episode = Episode(eid=self.eid)
         else: 
->>>>>>> 1ceeb9ba
             anime, episodes = self._guess_anime_ep_from_file(aid=self._anime.aid)
             self._episode = episodes[0]
         return self._episode
@@ -616,15 +602,10 @@
         new = None
         update_mylist = False
         if res.rescode in ('340', '320'):
-<<<<<<< HEAD
-            finfo = {'is_generic': True}
-        else:
-=======
-            adbb._log.debug('{} is not present in AniDB'.format(self))
+            adbb.log.debug('{} is not present in AniDB'.format(self))
             self._file_updated.set()
             return
         else: 
->>>>>>> 1ceeb9ba
             finfo = res.datalines[0]
             state = None
 
@@ -710,20 +691,11 @@
         self._file_updated.set()
 
         if update_mylist:
-<<<<<<< HEAD
-            self.add_to_mylist(
-                state=self.db_data.mylist_state,
-                watched=self.db_data.mylist_viewdate,
-                source=self.db_data.mylist_source,
-                other=self.db_data.mylist_other)
-=======
             self.update_mylist(
                     state = self.db_data.mylist_state,
                     watched = self.db_data.mylist_viewdate,
                     source = self.db_data.mylist_source,
                     other = self.db_data.mylist_other)
-
->>>>>>> 1ceeb9ba
 
     def _anidb_mylist_data_callback(self, res):
         new = None
