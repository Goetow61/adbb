--- conflicted
+++ resolved
@@ -46,7 +46,7 @@
 
 def update_animetitles(only_if_needed=False):
     global xml
-<<<<<<< HEAD
+
     file_name = _animetitles_url.split('/')[-1]
     if os.name == 'posix':
         animetitles_file = os.path.join('/var/tmp', file_name)
@@ -59,17 +59,7 @@
 
     if os.path.isfile(animetitles_file):
         stat = os.stat(animetitles_file)
-=======
-    tmp_dir = os.path.dirname(_animetitles_file)
 
-    file_exist = os.path.isfile(_animetitles_file)
-
-    if not os.path.isdir(tmp_dir):
-        os.makedirs(tmp_dir)
-
-    if os.path.isfile(_animetitles_file):
-        stat = os.stat(_animetitles_file)
->>>>>>> 1ceeb9ba
         if only_if_needed and stat.st_mtime > (time.time()-604800): # update after one week
             if xml is None:
                 xml = _read_anidb_xml(animetitles_file)
